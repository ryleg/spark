--- conflicted
+++ resolved
@@ -36,16 +36,9 @@
     val key = "rdd_%d_%d".format(rdd.id, split.index)
     logDebug("Looking for partition " + key)
     blockManager.get(key) match {
-<<<<<<< HEAD
-      case Some(cachedValues) =>
-        // Partition is in cache, so just return its values
-        logInfo("Found partition in cache!")
-        return new InterruptibleIterator(context, cachedValues.asInstanceOf[Iterator[T]])
-=======
       case Some(values) =>
         // Partition is already materialized, so just return its values
-        return values.asInstanceOf[Iterator[T]]
->>>>>>> 320418f7
+        return new InterruptibleIterator(context, values.asInstanceOf[Iterator[T]])
 
       case None =>
         // Mark the split as loading (unless someone else marks it first)
